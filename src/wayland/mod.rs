//! Protocol-related utilities
//!
//! This module contains several handlers to manage the Wayland protocol
//! and the clients.
//!
//! ## General structure
//!
//! Most utilities provided in this module work in the same way:
//!
//! - A module specific `*State` struct will take the wayland display as argument and
//!   insert one or more globals into it through its constructor.
//! - The module-`State` will have to be stored inside your global compositor state.
//!   (The same type you parametrized [`wayland_server::Display`] over.)
//! - You need to implement a module-specific `*Handler`-trait for your compositor state.
//!   This implementation will be called when wayland events require custom handling.
//! - Call the matching `delegate_*!` macro from smithay on your state to implement
//!   some required `wayland_server` traits.
//! - If you want to remove a previously inserted global, just drop the `*State`.
//!
//! ## Provided helpers
//!
//! ### Core functionality
//!
//! The most fundamental module is the [`compositor`] module, which provides the necessary
//! logic to handle the fundamental component by which clients build their windows: surfaces.
//! Following this, the [`shell`] module contains the logic allowing clients to use their
//! surface to build concrete windows with the usual interactions. Different kind of shells
//! exist, but in general you will want to support at least the [`xdg`](shell::xdg) variant,
//! which is the standard used by most applications.
//!
//! Then, the [`seat`] module contains logic related to input handling. These helpers are used
//! to forward input (such as pointer action or keystrokes) to clients, and manage the input
//! focus of clients. Tightly coupled with it is the [`data_device`] module, which handles
//! cross-client interactions such as accessing the clipboard, or drag'n'drop actions.
//!
//! The [`shm`] module provides the necessary logic for client to provide buffers defining the
//! contents of their windows using shared memory. This is the main mechanism used by clients
//! that are not hardware accelerated. As a complement, the [`dmabuf`] module provides support
//! hardware-accelerated clients; it is tightly linked to the
//! [`backend::allocator`](crate::backend::allocator) module.
//!
//! The [`output`] module helps forwarding to clients information about the display monitors that
//! are available. This notably plays a key role in HiDPI handling, and more generally notifying
//! clients about whether they are currently visible or not (allowing them to stop drawing if they
//! are not, for example).
//!

use std::sync::atomic::{AtomicU32, Ordering};

pub mod buffer;
pub mod compositor;
pub mod data_device;
pub mod dmabuf;
<<<<<<< HEAD
pub mod explicit_synchronization;
pub mod input_method;
=======
>>>>>>> 38d41e4a
pub mod output;
pub mod seat;
pub mod shell;
pub mod shm;
pub mod socket;
pub mod tablet_manager;
<<<<<<< HEAD
pub mod text_input;
=======
pub mod viewporter;
>>>>>>> 38d41e4a
pub mod xdg_activation;

/// A global [`SerialCounter`] for use in your compositor.
///
/// Is is also used internally by some parts of Smithay.
pub static SERIAL_COUNTER: SerialCounter = SerialCounter {
    serial: AtomicU32::new(0),
};

/// A serial type, whose comparison takes into account the wrapping-around behavior of the
/// underlying counter.
#[derive(Debug, Copy, Clone)]
pub struct Serial(u32);

impl PartialEq for Serial {
    fn eq(&self, other: &Self) -> bool {
        self.0 == other.0
    }
}

impl Eq for Serial {}

impl PartialOrd for Serial {
    fn partial_cmp(&self, other: &Self) -> Option<std::cmp::Ordering> {
        let distance = if self.0 > other.0 {
            self.0 - other.0
        } else {
            other.0 - self.0
        };
        if distance < u32::MAX / 2 {
            self.0.partial_cmp(&other.0)
        } else {
            // wrap-around occurred, invert comparison
            other.0.partial_cmp(&self.0)
        }
    }
}

impl From<u32> for Serial {
    fn from(n: u32) -> Self {
        Serial(n)
    }
}

impl From<Serial> for u32 {
    fn from(serial: Serial) -> u32 {
        serial.0
    }
}

/// A counter for generating serials, for use in the client protocol
///
/// A global instance of this counter is available as the `SERIAL_COUNTER`
/// static. It is recommended to only use this global counter to ensure the
/// uniqueness of serials.
///
/// The counter will wrap around on overflow, ensuring it can run for as long
/// as needed.
#[derive(Debug)]
pub struct SerialCounter {
    serial: AtomicU32,
}

impl SerialCounter {
    /// Retrieve the next serial from the counter
    pub fn next_serial(&self) -> Serial {
        Serial(self.serial.fetch_add(1, Ordering::AcqRel))
    }
}

#[cfg(test)]
mod tests {
    use super::*;

    fn create_serial_counter(initial_value: u32) -> SerialCounter {
        SerialCounter {
            serial: AtomicU32::new(initial_value),
        }
    }

    #[test]
    #[allow(clippy::eq_op)]
    fn serial_equals_self() {
        let counter = create_serial_counter(0);
        let serial = counter.next_serial();
        assert!(serial == serial);
    }

    #[test]
    fn consecutive_serials() {
        let counter = create_serial_counter(0);
        let serial1 = counter.next_serial();
        let serial2 = counter.next_serial();
        assert!(serial1 < serial2);
    }

    #[test]
    fn non_consecutive_serials() {
        let skip_serials = 147;

        let counter = create_serial_counter(0);
        let serial1 = counter.next_serial();
        for _ in 0..skip_serials {
            let _ = counter.next_serial();
        }
        let serial2 = counter.next_serial();
        assert!(serial1 < serial2);
    }

    #[test]
    fn serial_wrap_around() {
        let counter = create_serial_counter(u32::MAX);
        let serial1 = counter.next_serial();
        let serial2 = counter.next_serial();

        assert!(serial1 == u32::MAX.into());
        assert!(serial2 == 0.into());

        assert!(serial1 < serial2);
    }
}<|MERGE_RESOLUTION|>--- conflicted
+++ resolved
@@ -51,22 +51,15 @@
 pub mod compositor;
 pub mod data_device;
 pub mod dmabuf;
-<<<<<<< HEAD
-pub mod explicit_synchronization;
 pub mod input_method;
-=======
->>>>>>> 38d41e4a
 pub mod output;
 pub mod seat;
 pub mod shell;
 pub mod shm;
 pub mod socket;
 pub mod tablet_manager;
-<<<<<<< HEAD
 pub mod text_input;
-=======
 pub mod viewporter;
->>>>>>> 38d41e4a
 pub mod xdg_activation;
 
 /// A global [`SerialCounter`] for use in your compositor.
